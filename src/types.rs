//! Core ZkVM stack types: data, variables, values, contracts etc.

use crate::transcript::TranscriptProtocol;
use bulletproofs::{r1cs, PedersenGens};
use curve25519_dalek::ristretto::CompressedRistretto;
use curve25519_dalek::scalar::Scalar;
use merlin::Transcript;

use crate::encoding::Subslice;
use crate::errors::VMError;
use crate::ops::Instruction;
use crate::txlog::UTXO;

#[derive(Debug)]
pub enum Item {
    Data(Data),
    Contract(Contract),
    Value(Value),
    WideValue(WideValue),
    Variable(Variable),
    Expression(Expression),
    Constraint(Constraint),
}

#[derive(Debug)]
pub enum PortableItem {
    Data(Data),
    Value(Value),
}

#[derive(Clone, Debug)]
pub enum Data {
    Opaque(Vec<u8>),
    Witness(DataWitness),
}

#[derive(Debug)]
pub struct Contract {
    pub(crate) payload: Vec<PortableItem>,
    pub(crate) predicate: Predicate,
}

#[derive(Debug)]
pub struct Value {
    pub(crate) qty: Variable,
    pub(crate) flv: Variable,
}

#[derive(Debug)]
pub struct WideValue {
    pub(crate) r1cs_qty: r1cs::Variable,
    pub(crate) r1cs_flv: r1cs::Variable,
    pub(crate) witness: Option<(Scalar, Scalar)>,
}

#[derive(Copy, Clone, Debug)]
pub struct Variable {
    pub(crate) index: usize,
    // the witness is located indirectly in vm::VariableCommitment
}

#[derive(Clone, Debug)]
pub struct Expression {
    /// Terms of the expression
    pub(crate) terms: Vec<(r1cs::Variable, Scalar)>,
}

#[derive(Clone, Debug)]
pub enum Constraint {
    Eq(Expression, Expression),
    And(Vec<Constraint>),
    Or(Vec<Constraint>),
    // no witness needed as it's normally true/false and we derive it on the fly during processing.
    // this also allows us not to wrap this enum in a struct.
}

#[derive(Clone, Debug)]
pub enum Predicate {
    Opaque(CompressedRistretto),
    Witness(Box<PredicateWitness>),
}

#[derive(Clone, Debug)]
pub enum Commitment {
    Closed(CompressedRistretto),
    Open(Box<CommitmentWitness>),
}

#[derive(Clone, Debug)]
pub enum Input {
    Opaque(Vec<u8>),
    Witness(Box<(FrozenContract, UTXO)>),
}

/// Prover's representation of the witness.
#[derive(Clone, Debug)]
pub enum DataWitness {
    Program(Vec<Instruction>),
    Predicate(Box<PredicateWitness>), // maybe having Predicate and one more indirection would be cleaner - lets see how it plays out
    Commitment(Box<CommitmentWitness>),
    Scalar(Box<Scalar>),
    Input(Box<(FrozenContract, UTXO)>),
}

/// Prover's representation of the predicate tree with all the secrets
#[derive(Clone, Debug)]
pub enum PredicateWitness {
    Key(Scalar),
    Program(Vec<Instruction>),
    Or(Box<(PredicateWitness, PredicateWitness)>),
}

/// Prover's representation of the commitment secret: witness and blinding factor
#[derive(Clone, Debug)]
pub struct CommitmentWitness {
    value: Scalar,
    blinding: Scalar,
}

/// Representation of a Contract inside an Input that can be cloned.
#[derive(Clone, Debug)]
pub struct FrozenContract {
    pub(crate) payload: Vec<FrozenItem>,
    pub(crate) predicate: Predicate,
}

/// Representation of a PortableItem inside an Input that can be cloned.
#[derive(Clone, Debug)]
pub enum FrozenItem {
    Data(Data),
    Value(FrozenValue),
}

/// Representation of a Value inside an Input that can be cloned.
/// Note: values do not necessarily have open commitments. Some can be reblinded,
/// others can be passed-through to an output without going through `cloak` and the constraint system.
#[derive(Clone, Debug)]
pub struct FrozenValue {
    pub(crate) qty: Commitment,
    pub(crate) flv: Commitment,
}

impl Commitment {
    pub fn to_point(&self) -> CompressedRistretto {
        match self {
            Commitment::Closed(x) => *x,
            Commitment::Open(w) => w.to_point(),
        }
    }
}

impl CommitmentWitness {
    pub fn to_point(&self) -> CompressedRistretto {
        let gens = PedersenGens::default();
        gens.commit(self.value, self.blinding).compress()
    }
}

impl Predicate {
    pub fn to_point(&self) -> CompressedRistretto {
        match self {
            Predicate::Opaque(point) => *point,
            Predicate::Witness(witness) => witness.to_point(),
        }
    }
}

impl PredicateWitness {
    pub fn to_point(&self) -> CompressedRistretto {
        unimplemented!()
    }
}

impl Item {
    // Downcasts to Data type
    pub fn to_data(self) -> Result<Data, VMError> {
        match self {
            Item::Data(x) => Ok(x),
            _ => Err(VMError::TypeNotData),
        }
    }

    // Downcasts to a portable type
    pub fn to_portable(self) -> Result<PortableItem, VMError> {
        match self {
            Item::Data(x) => Ok(PortableItem::Data(x)),
            Item::Value(x) => Ok(PortableItem::Value(x)),
            _ => Err(VMError::TypeNotPortable),
        }
    }

    // Downcasts to Variable type
    pub fn to_variable(self) -> Result<Variable, VMError> {
        match self {
            Item::Variable(v) => Ok(v),
            _ => Err(VMError::TypeNotVariable),
        }
    }

    // Downcasts to Expression type (Variable is NOT casted to Expression)
    pub fn to_expression(self) -> Result<Expression, VMError> {
        match self {
            Item::Expression(expr) => Ok(expr),
            _ => Err(VMError::TypeNotExpression),
        }
    }

    // Downcasts to Value type
    pub fn to_value(self) -> Result<Value, VMError> {
        match self {
            Item::Value(v) => Ok(v),
            _ => Err(VMError::TypeNotValue),
        }
    }

    // Downcasts to WideValue type (Value is NOT casted to WideValue)
    pub fn to_wide_value(self) -> Result<WideValue, VMError> {
        match self {
            Item::WideValue(w) => Ok(w),
            _ => Err(VMError::TypeNotWideValue),
        }
    }

    // Downcasts to Contract type
    pub fn to_contract(self) -> Result<Contract, VMError> {
        match self {
            Item::Contract(c) => Ok(c),
            _ => Err(VMError::TypeNotContract),
        }
    }
}

impl Data {
<<<<<<< HEAD
    pub fn to_bytes(self) -> Vec<u8> {
        match self {
            Data::Opaque(data) => data,
            Data::Witness(_) => unimplemented!(),
        }
    }
=======
>>>>>>> 76bdcfb4

    // Returns the length of the underlying vector of bytes.
    pub fn len(&self) -> usize {
        match self {
            Data::Opaque(data) => data.len(),
            Data::Witness(_) => unimplemented!(),
        }
    }

    /// Converts the Data into a vector of bytes
    pub fn to_bytes(self) -> Vec<u8> {
        match self {
            Data::Opaque(data) => data,
            Data::Witness(_) => unimplemented!(),
        }
    }

    /// Downcast to a Predicate type.
    pub fn to_predicate(self) -> Result<Predicate, VMError> {
        match self {
            Data::Opaque(data) => {
                let point = Subslice::new(&data).read_point()?;
                Ok(Predicate::Opaque(point))
            }
            Data::Witness(witness) => match witness {
                DataWitness::Predicate(w) => Ok(Predicate::Witness(w)),
                _ => Err(VMError::TypeNotPredicate),
            },
        }
    }

    pub fn to_commitment(self) -> Result<Commitment, VMError> {
        match self {
            Data::Opaque(data) => {
                let point = Subslice::new(&data).read_point()?;
                Ok(Commitment::Closed(point))
            }
            Data::Witness(witness) => match witness {
                DataWitness::Commitment(w) => Ok(Commitment::Open(w)),
                _ => Err(VMError::TypeNotCommitment),
            },
        }
    }

    pub fn to_input(self) -> Result<Input, VMError> {
        match self {
            Data::Opaque(data) => Ok(Input::Opaque(data)),
            Data::Witness(witness) => match witness {
                DataWitness::Input(w) => Ok(Input::Witness(w)),
                _ => Err(VMError::TypeNotInput),
            },
        }
    }

    /// Converts a bytestring to a canonical scalar
    pub fn to_scalar(self) -> Result<Scalar, VMError> {
        match self {
            Data::Opaque(data) => {
                Subslice::new(&data).read_scalar()
            }
            Data::Witness(_) => unimplemented!(),
        }
    }
<<<<<<< HEAD
=======

    /// Converts a bytestring to a compressed point
    pub fn to_point(self) -> Result<CompressedRistretto, VMError> {
        match self {
            Data::Opaque(data) => {
                Subslice::new(&data).read_point()
                Ok(point)
            }
            Data::Witness(_) => unimplemented!(),
        }
    }
>>>>>>> 76bdcfb4
}

impl Contract {
    pub fn exact_output_size(&self) -> usize {
        let mut size = 32 + 4;
        for item in self.payload.iter() {
            match item {
                PortableItem::Data(d) => size += 1 + 4 + d.len(),
                PortableItem::Value(_) => size += 1 + 64,
            }
        }
        size
    }
}

impl Value {
    /// Computes a flavor as defined by the `issue` instruction from a predicate.
    pub fn issue_flavor(predicate: &Predicate) -> Scalar {
        let mut t = Transcript::new(b"ZkVM.issue");
        t.commit_bytes(b"predicate", predicate.to_point().as_bytes());
        t.challenge_scalar(b"flavor")
    }
}

impl From<Scalar> for Expression {
    fn from(a: Scalar) -> Self {
        Expression {
            terms: vec![(r1cs::Variable::One(), a)],
        }
    }
}

// Upcasting all types to Item

impl From<Data> for Item {
    fn from(x: Data) -> Self {
        Item::Data(x)
    }
}

impl From<Value> for Item {
    fn from(x: Value) -> Self {
        Item::Value(x)
    }
}

impl From<WideValue> for Item {
    fn from(x: WideValue) -> Self {
        Item::WideValue(x)
    }
}

impl From<Contract> for Item {
    fn from(x: Contract) -> Self {
        Item::Contract(x)
    }
}

impl From<Variable> for Item {
    fn from(x: Variable) -> Self {
        Item::Variable(x)
    }
}

impl From<Expression> for Item {
    fn from(x: Expression) -> Self {
        Item::Expression(x)
    }
}

impl From<Constraint> for Item {
    fn from(x: Constraint) -> Self {
        Item::Constraint(x)
    }
}

// Upcast a portable item to any item
impl From<PortableItem> for Item {
    fn from(portable: PortableItem) -> Self {
        match portable {
            PortableItem::Data(x) => Item::Data(x),
            PortableItem::Value(x) => Item::Value(x),
        }
    }
}<|MERGE_RESOLUTION|>--- conflicted
+++ resolved
@@ -231,15 +231,6 @@
 }
 
 impl Data {
-<<<<<<< HEAD
-    pub fn to_bytes(self) -> Vec<u8> {
-        match self {
-            Data::Opaque(data) => data,
-            Data::Witness(_) => unimplemented!(),
-        }
-    }
-=======
->>>>>>> 76bdcfb4
 
     // Returns the length of the underlying vector of bytes.
     pub fn len(&self) -> usize {
@@ -303,20 +294,6 @@
             Data::Witness(_) => unimplemented!(),
         }
     }
-<<<<<<< HEAD
-=======
-
-    /// Converts a bytestring to a compressed point
-    pub fn to_point(self) -> Result<CompressedRistretto, VMError> {
-        match self {
-            Data::Opaque(data) => {
-                Subslice::new(&data).read_point()
-                Ok(point)
-            }
-            Data::Witness(_) => unimplemented!(),
-        }
-    }
->>>>>>> 76bdcfb4
 }
 
 impl Contract {
