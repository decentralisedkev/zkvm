--- conflicted
+++ resolved
@@ -231,22 +231,9 @@
 }
 
 impl Data {
-<<<<<<< HEAD
-    
-    pub fn to_bytes(self) -> Vec<u8> {
-        match self {
-            Data::Opaque(data) => data,
-            Data::Witness(_) => unimplemented!(),
-        }
-    }
-
-    // len returns the length of the data for purposes of
-    // allocating output.
-    pub fn exact_output_size(&self) -> usize {
-=======
+
     // Returns the length of the underlying vector of bytes.
     pub fn len(&self) -> usize {
->>>>>>> 6f01621a
         match self {
             Data::Opaque(data) => data.len(),
             Data::Witness(_) => unimplemented!(),
